[package]
name = "stream_resp"
<<<<<<< HEAD
version = "0.2.1"
edition = "2024"
=======
version = "0.2.0"
edition = "2021"
>>>>>>> ef7495fb
authors = ["HanLin Chai <take3812@gmail.com>"]
description = "StreamRESP is a RESP (Redis Serialization Protocol) parser implemented using a finite state machine (FSM) approach. Designed for streaming scenarios."
license = "MIT"
repository = "https://github.com/daydaydrunk/stream_resp"
documentation = "https://docs.rs/stream_resp/latest/stream_resp/"
keywords = ["redis", "resp", "parser", "streaming", "fsm"]
categories = ["parsing", "network-programming", "database-implementations"]

[dependencies]
bytes = "1.9.0"
tracing = "0.1"
tracing-subscriber = "0.3"
atoi = "2.0"
slab = "0.4"
<<<<<<< HEAD
jemallocator = "0.5"
memchr = "2.5"
=======

[dependencies.jemallocator]
version = "0.5"
optional = true
>>>>>>> ef7495fb

[dev-dependencies]
criterion = { version = "0.5", features = ["html_reports"] }

[features]
default = []
jemalloc = ["jemallocator"]

[[bench]]
name = "parser_benchmark"
harness = false

[profile.bench]
opt-level = 3
debug = false

[profile.release]
opt-level = 3
lto = true
codegen-units = 1
debug = false
panic = "abort"
strip = true

[package.metadata.docs.rs]
all-features = true<|MERGE_RESOLUTION|>--- conflicted
+++ resolved
@@ -1,12 +1,7 @@
 [package]
 name = "stream_resp"
-<<<<<<< HEAD
 version = "0.2.1"
 edition = "2024"
-=======
-version = "0.2.0"
-edition = "2021"
->>>>>>> ef7495fb
 authors = ["HanLin Chai <take3812@gmail.com>"]
 description = "StreamRESP is a RESP (Redis Serialization Protocol) parser implemented using a finite state machine (FSM) approach. Designed for streaming scenarios."
 license = "MIT"
@@ -21,15 +16,11 @@
 tracing-subscriber = "0.3"
 atoi = "2.0"
 slab = "0.4"
-<<<<<<< HEAD
-jemallocator = "0.5"
 memchr = "2.5"
-=======
 
 [dependencies.jemallocator]
 version = "0.5"
 optional = true
->>>>>>> ef7495fb
 
 [dev-dependencies]
 criterion = { version = "0.5", features = ["html_reports"] }
